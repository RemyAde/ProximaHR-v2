from fastapi import APIRouter, Depends, File, HTTPException, Request, UploadFile
from db import companies_collection, admins_collection, employees_collection, departments_collection, leaves_collection, system_activity_collection
from schemas.admin import CreateAdmin, ExtendedAdmin
# from schemas.employee import ImageUpload
from models.admins import Admin
from utils.app_utils import get_current_user, hash_password
from utils.image_utils import create_media_file
from datetime import datetime, date, timezone
from pymongo.errors import PyMongoError

router = APIRouter()


@router.post("/create-admin")
async def create_admin(admin_obj: CreateAdmin, company_id: str):
    """
    Creates a new admin user for a company.
    This function performs the following operations:
    1. Verifies if the company exists
    2. Checks if an admin already exists for the company or email
    3. Validates the admin creation code
    4. Checks if the company has reached its admin limit
    5. Creates and stores the new admin
    6. Updates the company's admin list
    Args:
        admin_obj (CreateAdmin): The admin object containing admin details including:
            - email
            - password
            - admin_code
            - other admin-related fields
        company_id (str): The registration number of the company
    Returns:
        dict: A message confirming successful admin creation
    Raises:
        HTTPException (400): If company not found, admin already registered, or admin limit reached
        HTTPException (401): If invalid admin creation code provided
    Example:
        >>> admin = CreateAdmin(email="admin@example.com", password="secure123", admin_code="ABC123")
        >>> await create_admin(admin, "COMP123")
        {"message": "Admin created successfully"}
    """
    company = await companies_collection.find_one({"registration_number": company_id})
    if not company:
        raise HTTPException(status_code=400, detail="Company not found")
    
    existing_admin = await admins_collection.find_one({
        "$or": [
            {"company_id": company_id},
            {"email": admin_obj.email}
        ]
    })
    
    if existing_admin:
        raise HTTPException(status_code=400, detail="Admin already registered")
    
    if company["admin_creation_code"] != admin_obj.admin_code:
        raise HTTPException(status_code=401, detail="Invalid admin creation code")
    
    if len(company.get("admin", [])) >= 1:
        raise HTTPException(status_code=400, detail="Admin limit reached")

    admin_obj_dict = admin_obj.model_dump(exclude_unset=True)
    admin_obj_dict["company_id"] = company_id
    admin_obj_dict["password"] = hash_password(password=admin_obj_dict["password"])

    admin_instance = Admin(**admin_obj_dict)

    await admins_collection.insert_one(admin_instance.model_dump())

    await companies_collection.update_one(
        {"registration_number": company_id},
        {"$push": {"admins": admin_instance.email}}
    )

    return {"message": "Admin created successfully"}


@router.post("/profile-image-upload")
async def upload_profile_image(request: Request, image_file: UploadFile = File(...), user_and_type: tuple = Depends(get_current_user)):
    """
    Uploads a profile image for the company admin.
    Args:
        request (Request): The FastAPI request object containing base URL information
        company_id (str): The ID of the company
        image_file (UploadFile): The image file to be uploaded
        user_and_type (tuple): Tuple containing user information and user type from authentication
    Returns:
        dict: A message indicating successful upload
    Raises:
        HTTPException: 
            - 403 if user is not authorized for the company
            - 400 if no image file is provided
            - 400 if profile image upload fails
    Dependencies:
        - get_current_user: For user authentication
        - create_media_file: For handling file upload
    """
    user, user_type = user_and_type

    if user_type != "admin":
        raise HTTPException(status_code=403, detail="You are not authorized to perform this action")

    company_id = user.get("company_id")
    if not company_id:
        raise HTTPException(status_code=400, detail="Company ID not found")

    if not image_file:
        raise HTTPException(status_code=400, detail="You must upload an image file")
    
    media_token_name = await create_media_file(type=user_type, file=image_file)

    result = await admins_collection.update_one(
        {"company_id": user["company_id"]}, 
        {"$set": 
         {"profile_image": f"{request.base_url}static/uploads/admin/{media_token_name}"}}
        )

    if result.modified_count == 0:
        raise HTTPException(status_code=400, detail="Profile image not uploaded")

    return {"message": "Profile image uploaded successfully"}


@router.delete("/delete-profile-image")
async def delete_profile_image(user_and_type: tuple = Depends(get_current_user)):
    """
    Delete profile image for a company admin.
    This function removes the profile image reference from the admin's document in the database.
    The user must be authenticated and belong to the company they are trying to modify.
    Args:
        company_id (str): The ID of the company whose admin's profile image should be deleted
        user_and_type (tuple): A tuple containing user information and type, obtained from authentication dependency
    Returns:
        None
    Raises:
        HTTPException: 
            - 403 if user is not authorized (company_id mismatch)
            - 400 if image reference could not be deleted
    """
    user, user_type = user_and_type

    if user_type != "admin":
        raise HTTPException(status_code=403, detail="You are not authorized to perform this action")

    company_id = user.get("company_id")
    if not company_id:
        raise HTTPException(status_code=400, detail="Company ID not found")
    
    result = await admins_collection.update_one(
        {"company_id": user["company_id"]},
        {"$set":
         {"profile_image": ""}}
         )
    
    if result.modified_count == 0:
        raise HTTPException(status_code=400, detail="Image file not deleted.")
    

@router.get("/profile")
async def get_admin_profile(user_and_type: tuple = Depends(get_current_user)):
    """
    Get the profile of the company admin.
    This function retrieves the profile details of the company admin from the database.
    The user must be authenticated and belong to the company they are trying to access.
    
    Args:
        company_id (str): The ID of the company whose admin profile should be retrieved
        user_and_type (tuple): A tuple containing user information and type, obtained from authentication dependency
    
    Returns:
        dict: The profile details of the company admin without sensitive fields
    
    Raises:
        HTTPException: 
            - 403 if user is not authorized (company_id mismatch or incorrect user type)
            - 400 if profile details could not be retrieved
    """
    user, user_type = user_and_type

<<<<<<< HEAD
=======
    if company_id != user.get("company_id"):
        raise HTTPException(status_code=403, detail="You are not authorized to perform this action")
    
>>>>>>> 76eebafd
    if user_type != "admin":
        raise HTTPException(status_code=403, detail="You are not authorized to perform this action")

    company_id = user.get("company_id")
    if not company_id:
        raise HTTPException(status_code=400, detail="Company ID not found")
    
    try:
        admin = await admins_collection.find_one({"company_id": company_id})
        if not admin:
            raise HTTPException(status_code=400, detail="Profile details not found")

        # Exclude sensitive fields from the response
        admin.pop("password", None)
        admin.pop("date_created", None)

        # Convert ObjectId to string for JSON serialization
        if "_id" in admin:
            admin["_id"] = str(admin["_id"])

        return admin

    except PyMongoError as e:
        raise HTTPException(status_code=500, detail=f"Database error: {str(e)}")

    except Exception as e:
        raise HTTPException(status_code=400, detail=f"An unexpected error occurred: {str(e)}")


@router.put("/update-admin")
async def update_admin(
    admin_update: ExtendedAdmin, user_and_type: tuple = Depends(get_current_user)
):
    """
    Updates the admin model with fields defined in the ExtendedAdmin schema.
    The user must be authenticated and authorized as an admin for the specified company.
    
    Args:
        admin_update (ExtendedAdmin): An object containing the fields to update.
        company_id (str): The company identifier.
        user_and_type (tuple): Tuple with the authenticated user and its type.
    
    Returns:
        dict: A message confirming the successful update.
    
    Raises:
        HTTPException: If the user is not authorized or if the update fails.
    """
    user, user_type = user_and_type
    if user_type != "admin":
        raise HTTPException(status_code=403, detail="You are not authorized to perform this action")

    company_id = user.get("company_id")
    if not company_id:
        raise HTTPException(status_code=400, detail="Company ID not found")
    
    update_data = admin_update.model_dump(exclude_unset=True)

    dob = update_data.get("date_of_birth")
    if dob and isinstance(dob, date):
        # Convert date to datetime using midnight as time
        update_data["date_of_birth"] = datetime.combine(dob, datetime.min.time())
 
    result = await admins_collection.update_one(
        {"company_id": company_id},
        {"$set": update_data}
    )
    if result.modified_count == 0:
        raise HTTPException(status_code=400, detail="Update failed")
    return {"message": "Admin profile updated successfully"}


@router.get("/recent-activities", summary="Get today's activity summary for logged in admin")
async def get_admin_activities(user_and_type: tuple = Depends(get_current_user)):
    """
    Retrieve the 5 most recent admin-related activities for the logged-in admin.
    """
    user, user_type = user_and_type
    if user_type != "admin":
        raise HTTPException(status_code=403, detail="You are not authorized to perform this action")
    
    # Retrieve the 5 most recent activity-based entries from system_activity_collection for the logged-in admin
    activities = await system_activity_collection.find({
        "admin_id": str(user["_id"])
    }).sort("timestamp", -1).limit(5).to_list(length=None)

    # Convert ObjectId fields to string
    for activity in activities:
        if '_id' in activity:
            activity['_id'] = str(activity['_id'])
        if 'admin_id' in activity:
            activity['admin_id'] = str(activity['admin_id'])
    
    return {"admin_activities": activities}<|MERGE_RESOLUTION|>--- conflicted
+++ resolved
@@ -177,18 +177,12 @@
     """
     user, user_type = user_and_type
 
-<<<<<<< HEAD
-=======
-    if company_id != user.get("company_id"):
-        raise HTTPException(status_code=403, detail="You are not authorized to perform this action")
-    
->>>>>>> 76eebafd
-    if user_type != "admin":
-        raise HTTPException(status_code=403, detail="You are not authorized to perform this action")
-
-    company_id = user.get("company_id")
-    if not company_id:
-        raise HTTPException(status_code=400, detail="Company ID not found")
+    company_id = user.get("company_id")
+    if not company_id:
+        raise HTTPException(status_code=400, detail="Company ID not found")
+    
+    if user_type != "admin":
+        raise HTTPException(status_code=403, detail="You are not authorized to perform this action")
     
     try:
         admin = await admins_collection.find_one({"company_id": company_id})
